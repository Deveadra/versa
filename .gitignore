.venv/
__pycache__/
*.pyc
*.pyo
*.pyd
.github/
.vscode/
pyrightconfig.json

# Ignore runtime DB files
ultron.db
*.db-shm
*.db-wal

/.env/
tests/
base/agents/orchestrator1.py
orchestrator_feedback.patch
apply_orchestrator_feedback.py
base/agents/orchestrator.py.bak
<<<<<<< HEAD
protect-main.sh

# SQLite runtime files
*.db
=======

# Ignore runtime DB files
ultron.db
>>>>>>> a7d17dca
*.db-shm
*.db-wal<|MERGE_RESOLUTION|>--- conflicted
+++ resolved
@@ -18,15 +18,15 @@
 orchestrator_feedback.patch
 apply_orchestrator_feedback.py
 base/agents/orchestrator.py.bak
-<<<<<<< HEAD
+
+# Ignore runtime DB files
+ultron.db
+*.db-shm
+*.db-wal
+
 protect-main.sh
 
 # SQLite runtime files
 *.db
-=======
-
-# Ignore runtime DB files
-ultron.db
->>>>>>> a7d17dca
 *.db-shm
 *.db-wal