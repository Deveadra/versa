--- conflicted
+++ resolved
@@ -402,7 +402,7 @@
                 channel="text",
             )
 
-<<<<<<< HEAD
+
         # Build prompt with KG facts included
         prompt = build_prompt(memories, user_text, extra_context=kg_context)
         # select tone policy (if available) and record it so we can attribute feedback later
@@ -446,7 +446,7 @@
 
         return reply
     
-=======
+
             # LLM call (Brain supports either complete(system, prompt) or complete(prompt))
             try:
                 reply = self.brain.ask_brain(prompt)
@@ -461,7 +461,7 @@
     # -------------------------------------
     # Quick single-fact memory query (cos)
     # -------------------------------------
->>>>>>> be4363ea
+
     def query_memory_context(self, user_text: str) -> str:
         try:
             query_vec = self.embedder.encode([user_text]).astype("float32")[0]
@@ -614,7 +614,7 @@
             logger.debug("query_kg_context failed (non-fatal).")
             return ""
 
-<<<<<<< HEAD
+
     def ask_confirmation_if_unsure(self, suggestion: str, confidence: float, usage_id: int = None):
         """Return a confirmation prompt if confidence is low; caller sends it to user UI/REPL."""
         try:
@@ -674,12 +674,12 @@
             
 
     def forget_memory(self, user_text: str) -> str:
-=======
+
     # ------------------------------------------------
     # Simpler "message in → message out" high-level IO
     # ------------------------------------------------
     def handle_user_message(self, text: str, system_prompt: str = "You are Ultron.") -> str:
->>>>>>> be4363ea
+
         """
         A lighter pipeline than handle_user(); uses compose_prompt but skips KG when safe.
         """
